--- conflicted
+++ resolved
@@ -38,9 +38,7 @@
 (* Formatting *)
 
 [<RequireQualifiedAccess>]
-<<<<<<< HEAD
 module Formatting =
-=======
 module internal Mapping =
 
     let format (mapping: Mapping<'a>) =
@@ -65,7 +63,6 @@
 module internal Helpers =
 
     open System.Globalization
->>>>>>> 4b274491
 
     let append (s: string) (b: StringBuilder) =
         b.Append s
